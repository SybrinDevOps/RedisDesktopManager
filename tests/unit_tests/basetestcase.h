#pragma once

#include <QObject>
#include <QStringList>
#include <QTest>
#include <QEventLoop>
#include <QTimer>
#include "redisclient/connection.h"
#include "redisclient/connectionconfig.h"
#include "testcases/redisclient/mocks/dummyTransporter.h"
#include "testcases/redisclient/mocks/dummyconnection.h"

class BaseTestCase : public QObject
{
    Q_OBJECT

protected:

    RedisClient::ConnectionConfig getDummyConfig(QString name="test");
        

    QSharedPointer<RedisClient::Connection> getRealConnectionWithDummyTransporter(
            const QStringList& expectedResponses = QStringList());

    QSharedPointer<DummyConnection> getFakeConnection(const QList<QVariant>& expectedScanResponses = QList<QVariant>(),
                                                      const QStringList& expectedResponses = QStringList(),
                                                      double version=2.6,
<<<<<<< HEAD
                                                      bool raise_error=false);
=======
                                                      bool raise_error=false)
    {
        QSharedPointer<DummyConnection> connection(new DummyConnection(version, raise_error));
        connection->fakeScanCollections.append(expectedScanResponses);
        connection->setFakeResponses(expectedResponses);

        return connection;
    }

    QString getBulkStringReply(const QString& s)
    {
        return QString("$%1\r\n%2\r\n").arg(s.size()).arg(s);
    }

    void wait(int ms)
    {
        //wait for data
        QEventLoop loop;
        QTimer timeoutTimer;
>>>>>>> 08f771fb

    void wait(int ms);

    void verifyExecutedCommandsCount(QSharedPointer<RedisClient::Connection> connection, uint valid_result);

};
<|MERGE_RESOLUTION|>--- conflicted
+++ resolved
@@ -1,56 +1,36 @@
-#pragma once
-
-#include <QObject>
-#include <QStringList>
-#include <QTest>
-#include <QEventLoop>
-#include <QTimer>
-#include "redisclient/connection.h"
-#include "redisclient/connectionconfig.h"
-#include "testcases/redisclient/mocks/dummyTransporter.h"
-#include "testcases/redisclient/mocks/dummyconnection.h"
-
-class BaseTestCase : public QObject
-{
-    Q_OBJECT
-
-protected:
-
-    RedisClient::ConnectionConfig getDummyConfig(QString name="test");
-        
-
-    QSharedPointer<RedisClient::Connection> getRealConnectionWithDummyTransporter(
-            const QStringList& expectedResponses = QStringList());
-
-    QSharedPointer<DummyConnection> getFakeConnection(const QList<QVariant>& expectedScanResponses = QList<QVariant>(),
-                                                      const QStringList& expectedResponses = QStringList(),
-                                                      double version=2.6,
-<<<<<<< HEAD
-                                                      bool raise_error=false);
-=======
-                                                      bool raise_error=false)
-    {
-        QSharedPointer<DummyConnection> connection(new DummyConnection(version, raise_error));
-        connection->fakeScanCollections.append(expectedScanResponses);
-        connection->setFakeResponses(expectedResponses);
-
-        return connection;
-    }
-
-    QString getBulkStringReply(const QString& s)
-    {
-        return QString("$%1\r\n%2\r\n").arg(s.size()).arg(s);
-    }
-
-    void wait(int ms)
-    {
-        //wait for data
-        QEventLoop loop;
-        QTimer timeoutTimer;
->>>>>>> 08f771fb
-
-    void wait(int ms);
-
-    void verifyExecutedCommandsCount(QSharedPointer<RedisClient::Connection> connection, uint valid_result);
-
-};
+#pragma once
+
+#include <QObject>
+#include <QStringList>
+#include <QTest>
+#include <QEventLoop>
+#include <QTimer>
+#include "redisclient/connection.h"
+#include "redisclient/connectionconfig.h"
+#include "testcases/redisclient/mocks/dummyTransporter.h"
+#include "testcases/redisclient/mocks/dummyconnection.h"
+
+class BaseTestCase : public QObject
+{
+    Q_OBJECT
+
+protected:
+
+    RedisClient::ConnectionConfig getDummyConfig(QString name="test");
+        
+
+    QSharedPointer<RedisClient::Connection> getRealConnectionWithDummyTransporter(
+            const QStringList& expectedResponses = QStringList());
+
+    QSharedPointer<DummyConnection> getFakeConnection(const QList<QVariant>& expectedScanResponses = QList<QVariant>(),
+                                                      const QStringList& expectedResponses = QStringList(),
+                                                      double version=2.6,
+                                                      bool raise_error=false);
+
+    void wait(int ms);
+
+    void verifyExecutedCommandsCount(QSharedPointer<RedisClient::Connection> connection, uint valid_result);
+    
+    QString getBulkStringReply(const QString& s);
+
+};